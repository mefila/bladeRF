--- conflicted
+++ resolved
@@ -745,39 +745,6 @@
         return BLADERF_ERR_IO;
     }
 
-<<<<<<< HEAD
-    log_verbose("Erasing %d sectors starting @ sector %d\n",
-                n_sectors, sector_offset);
-
-    for (sector_to_erase = sector_offset; sector_to_erase < (sector_offset + n_sectors) && !status; sector_to_erase++) {
-        status = libusb_control_transfer(
-                                lusb->handle,
-                                LIBUSB_RECIPIENT_INTERFACE |
-                                    LIBUSB_REQUEST_TYPE_VENDOR |
-                                    EP_DIR_IN,
-                                BLADE_USB_CMD_FLASH_ERASE,
-                                0,
-                                sector_to_erase,
-                                (unsigned char *)&erase_ret,
-                                sizeof(erase_ret),
-                                BLADERF_LIBUSB_TIMEOUT_MS);
-
-        if (status != sizeof(erase_ret) || ((!(dev->legacy & LEGACY_CONFIG_IF)) &&  erase_ret != 0)) {
-            log_error("Failed to erase sector %d\n", sector_to_erase);
-            if (status < 0) {
-                log_error("libusb status: %s\n", libusb_error_name(status));
-            } else if (erase_ret != 0) {
-                log_error("Received erase failure status from FX3. error = %d\n",
-                        erase_ret);
-            } else {
-                log_error("Unexpected read size: %d\n", status);
-            }
-            status = BLADERF_ERR_IO;
-        } else {
-            log_verbose("Erased sector %d...\n", sector_to_erase);
-            status = 0;
-        }
-=======
     log_info("Erasing 0x%02x bytes starting at address 0x%02x\n", len, addr);
 
     uint16_t i;
@@ -785,7 +752,6 @@
         status = erase_sector(dev, sector_addr + i);
         if(status)
             return status;
->>>>>>> 22f48f3c
     }
 
     return len;
@@ -885,15 +851,9 @@
             } else {
                 log_error("Unexpected read size: %d\n", status);
             }
-<<<<<<< HEAD
-        } while (n_read < FLASH_PAGE_SIZE && !status);
-        log_verbose( "Read page %d...\n", page_i );
-=======
-
             return BLADERF_ERR_IO;
         } else
             status = 0;
->>>>>>> 22f48f3c
     }
 
     if(status)
@@ -962,13 +922,6 @@
     return read;
 }
 
-<<<<<<< HEAD
-        /* Read back a page */
-        status = read_one_page(dev, read_size, page_i, ptr);
-        ptr += FLASH_PAGE_SIZE;
-        total_read += FLASH_PAGE_SIZE;
-        log_verbose( "Read flash page %d...\n", page_i );
-=======
 static int verify_page(uint8_t *page_buf, uint8_t *image_page)
 {
     uint i;
@@ -976,7 +929,6 @@
         if (page_buf[i] != image_page[i]) {
             return -i;
         }
->>>>>>> 22f48f3c
     }
 
     return 0;
@@ -990,12 +942,8 @@
     uint8_t page_buf[BLADERF_FLASH_PAGE_SIZE];
     uint8_t *image_page;
 
-<<<<<<< HEAD
-    log_verbose("Verifying with read size = %d\n", read_size);
-=======
     if(!flash_bounds_aligned(BLADERF_FLASH_ALIGNMENT_PAGE, addr, len))
         return BLADERF_ERR_MISALIGNED;
->>>>>>> 22f48f3c
 
     uint16_t page_addr = flash_to_pages(addr);
     uint16_t page_len  = flash_to_pages(len);
@@ -1011,17 +959,6 @@
 
         image_page = &image[flash_from_pages(i)];
 
-<<<<<<< HEAD
-        /* Verify the page */
-        for (check_i = 0; check_i < FLASH_PAGE_SIZE && !status; check_i++) {
-            image_page = image + (page_i - page_offset) * FLASH_PAGE_SIZE + check_i;
-            if (page_buf[check_i] != *image_page) {
-                log_error("Firmware verification failed at byte %d"
-                        " Read 0x%02X, expected 0x%02X\n",
-                        page_i * FLASH_PAGE_SIZE + check_i,
-                        page_buf[check_i],
-                        *image_page);
-=======
         status = verify_page(page_buf, image_page);
         if(status < 0) {
             uint idx = abs(status);
@@ -1031,11 +968,10 @@
                       page_buf[idx],
                       image_page[idx]
             );
->>>>>>> 22f48f3c
 
             return BLADERF_ERR_IO;
         }
-        log_verbose( "Verified page %d...\n", page_i );
+        log_verbose( "Verified page %d...\n", i);
     }
 
     return status;
@@ -1127,70 +1063,10 @@
 static int lusb_write_flash(struct bladerf *dev, uint32_t addr,
                         uint8_t *buf, uint32_t len)
 {
-<<<<<<< HEAD
-    int status = 0;
-    size_t i;
-    int n_write, total_written;
-    int write_size = dev->speed ? FLASH_PAGE_SIZE : 64;
-    size_t pages_to_write = FLASH_BYTES_TO_PAGES(data_size);
-    struct bladerf_lusb *lusb = dev->backend;
-    uint8_t *data_page;
-
-    log_verbose("Flashing with write size = %d\n", write_size);
-    status = change_setting(dev, USB_IF_SPI_FLASH);
-
-    if (status) {
-        log_error("Failed to set interface: %s\n", libusb_error_name(status));
-        status = BLADERF_ERR_IO;
-    }
-
-    log_verbose("Flashing with write size = %d\n", write_size);
-
-    assert(page_offset < FLASH_NUM_PAGES);
-    assert((page_offset + pages_to_write) < FLASH_NUM_PAGES);
-    /* FIXME: support data_size that are not multiple of pages */
-    assert(data_size % FLASH_PAGE_SIZE == 0);
-
-    total_written = 0;
-
-    for (i = page_offset; i < (page_offset + pages_to_write) && !status; i++) {
-        n_write = 0;
-        do {
-            data_page = data + (i - page_offset) * FLASH_PAGE_SIZE + n_write;
-            status = libusb_control_transfer(
-                        lusb->handle,
-                        LIBUSB_RECIPIENT_INTERFACE |
-                            LIBUSB_REQUEST_TYPE_VENDOR |
-                            EP_DIR_OUT,
-                        BLADE_USB_CMD_FLASH_WRITE,
-                        0,
-                        (uint16_t)i,
-                        (unsigned char *)data_page,
-                        write_size,
-                        BLADERF_LIBUSB_TIMEOUT_MS);
-
-            if (status != write_size) {
-                if (status < 0) {
-                    log_error("Failed to write page %d: %s\n", i,
-                            libusb_error_name(status));
-                } else {
-                    log_error("Got unexpected write size: %d\n", status);
-                }
-                status = BLADERF_ERR_IO;
-            } else {
-                n_write += write_size;
-                total_written += write_size;
-                status = 0;
-            }
-        } while (n_write < FLASH_PAGE_SIZE && !status);
-        log_verbose( "Flashed page %d...\n", i );
-    }
-=======
     int status;
 
     if(!flash_bounds_aligned(BLADERF_FLASH_ALIGNMENT_PAGE, addr, len))
         return BLADERF_ERR_MISALIGNED;
->>>>>>> 22f48f3c
 
     uint32_t page_addr = flash_to_pages(addr);
     uint32_t page_len  = flash_to_pages(len);
@@ -1203,16 +1079,6 @@
         return BLADERF_ERR_IO;
     }
 
-<<<<<<< HEAD
-    log_verbose("Flashing with write size = %d\n", write_size);
-
-    assert(page_offset < FLASH_NUM_PAGES);
-    assert((page_offset + pages_to_write) < FLASH_NUM_PAGES);
-    assert(data_size % FLASH_PAGE_SIZE == 0);
-    assert(page_offset + pages_to_write <= UINT16_MAX);
-
-    total_written = 0;
-=======
     uintptr_t written = 0;
     uint16_t i;
     for(i=0; i < page_len; i++) {
@@ -1220,7 +1086,6 @@
         status = write_one_page(dev, page_addr + i, buf + written);
         if(status)
             return status;
->>>>>>> 22f48f3c
 
         written += BLADERF_FLASH_PAGE_SIZE;
     }
